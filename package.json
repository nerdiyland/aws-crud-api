{
  "name": "@aftersignals/base-crud-api",
<<<<<<< HEAD
  "version": "0.0.117",
=======
  "version": "2.0.62",
>>>>>>> 2d83ad25
  "main": "lib/index.js",
  "types": "lib/index.d.ts",
  "scripts": {
    "build": "tsc",
    "watch": "tsc -w",
    "test": "jest",
    "prepublish": "lerna clean --yes",
    "postinstall": "npm run bootstrap",
    "bootstrap": "lerna bootstrap -- --production --no-optional"
  },
  "devDependencies": {
    "@aws-cdk/assert": "1.108.1",
    "@commitlint/cli": "^12.1.4",
    "@commitlint/config-conventional": "^12.1.4",
    "@types/jest": "^26.0.10",
    "@types/node": "15.12.2",
    "husky": "^6.0.0",
    "lerna": "^3.22.1",
    "typescript": "~4.1.2",
    "yarn": "^1.22.10"
  },
  "dependencies": {
    "@aftersignals/models": "0.0.352",
    "aws-cdk-lib": "^2.0.0-rc.18",
    "constructs": "^10.0.0"
  }
}<|MERGE_RESOLUTION|>--- conflicted
+++ resolved
@@ -1,10 +1,6 @@
 {
   "name": "@aftersignals/base-crud-api",
-<<<<<<< HEAD
-  "version": "0.0.117",
-=======
   "version": "2.0.62",
->>>>>>> 2d83ad25
   "main": "lib/index.js",
   "types": "lib/index.d.ts",
   "scripts": {
